using System;
using System.Collections.Concurrent;
using System.Collections.Generic;
using System.Drawing;
using System.Linq;
using System.Text.Json;
using System.Threading.Tasks;
using PlaywrightSharp.Chromium.Input;
using PlaywrightSharp.Chromium.Protocol;
<<<<<<< HEAD
using PlaywrightSharp.Chromium.Protocol.Accessibility;
=======
using PlaywrightSharp.Chromium.Protocol.Debugger;
>>>>>>> 72e88bab
using PlaywrightSharp.Chromium.Protocol.DOM;
using PlaywrightSharp.Chromium.Protocol.Emulation;
using PlaywrightSharp.Chromium.Protocol.Log;
using PlaywrightSharp.Chromium.Protocol.Network;
using PlaywrightSharp.Chromium.Protocol.Page;
using PlaywrightSharp.Chromium.Protocol.Runtime;
using PlaywrightSharp.Chromium.Protocol.Security;
using PlaywrightSharp.Chromium.Protocol.Target;
using PlaywrightSharp.Helpers;
using PlaywrightSharp.Input;

namespace PlaywrightSharp.Chromium
{
    /// <inheritdoc cref="IPageDelegate"/>
    internal class ChromiumPage : IPageDelegate
    {
        private const string UtilityWorldName = "__playwright_utility_world__";
        private const string EvaluationScriptUrl = "__playwright_evaluation_script__";

        private readonly ChromiumBrowser _browser;
        private readonly IBrowserContext _browserContext;
        private readonly ChromiumNetworkManager _networkManager;
        private readonly ISet<string> _isolatedWorlds = new HashSet<string>();

        public ChromiumPage(ChromiumSession client, ChromiumBrowser browser, IBrowserContext browserContext)
        {
            Client = client;
            _browser = browser;
            _browserContext = browserContext;
            RawKeyboard = new ChromiumRawKeyboard(client);
            RawMouse = new ChromiumRawMouse(client);
            Page = new Page(this, browserContext);
            _networkManager = new ChromiumNetworkManager(Client, Page);

            client.MessageReceived += Client_MessageReceived;
        }

        public ChromiumTarget Target { get; set; }

        public IRawKeyboard RawKeyboard { get; }

        public IRawMouse RawMouse { get; }

        public ConcurrentDictionary<object, FrameExecutionContext> ContextIdToContext { get; } = new ConcurrentDictionary<object, FrameExecutionContext>();

        internal Page Page { get; }

        internal ChromiumSession Client { get; }

        public Task<AccessibilityTree> GetAccessibilityTreeAsync(IElementHandle needle) => GetAccessibilityTreeAsync(Client, needle);

        public async Task<GotoResult> NavigateFrameAsync(IFrame frame, string url, string referrer)
        {
            var response = await Client.SendAsync(new PageNavigateRequest
            {
                Url = url,
                Referrer = referrer ?? string.Empty,
                FrameId = frame.Id,
            }).ConfigureAwait(false);

            if (!string.IsNullOrEmpty(response.ErrorText))
            {
                throw new NavigationException(response.ErrorText, url);
            }

            return new GotoResult
            {
                NewDocumentId = response.LoaderId,
                IsSameDocument = string.IsNullOrEmpty(response.LoaderId),
            };
        }

        public Task SetViewportAsync(Viewport viewport)
        {
            bool isLandscape = viewport.Width > viewport.Height;
            var screenOrientation = isLandscape
                ? new ScreenOrientation { Angle = 90, Type = "landscapePrimary" }
                : new ScreenOrientation { Angle = 0, Type = "portraitPrimary" };

            return Task.WhenAll(
                Client.SendAsync(new EmulationSetDeviceMetricsOverrideRequest
                {
                    Mobile = viewport.IsMobile,
                    Width = viewport.Width,
                    Height = viewport.Height,
                    DeviceScaleFactor = viewport.DeviceScaleFactor,
                    ScreenOrientation = screenOrientation,
                }),
                Client.SendAsync(new EmulationSetTouchEmulationEnabledRequest { Enabled = viewport.IsMobile }));
        }

        public Task ClosePageAsync(bool runBeforeUnload)
            => runBeforeUnload ? Client.SendAsync(new PageCloseRequest()) : _browser.ClosePageAsync(this);

        public async Task<ElementHandle> AdoptElementHandleAsync(ElementHandle handle, FrameExecutionContext to)
        {
            var nodeInfo = await Client.SendAsync(new DOMDescribeNodeRequest
            {
                ObjectId = handle.RemoteObject.ObjectId,
            }).ConfigureAwait(false);

            return await AdoptBackendNodeIdAsync(nodeInfo.Node.BackendNodeId.Value, to).ConfigureAwait(false);
        }

        public bool IsElementHandle(IRemoteObject remoteObject) => remoteObject?.Subtype == "node";

        public async Task<Quad[][]> GetContentQuadsAsync(ElementHandle handle)
        {
            DOMGetContentQuadsResponse result = null;

            try
            {
                result = await Client.SendAsync(new DOMGetContentQuadsRequest
                {
                    ObjectId = handle.RemoteObject.ObjectId,
                }).ConfigureAwait(false);
            }
            catch (Exception ex)
            {
                System.Diagnostics.Debug.WriteLine(ex);
            }

            return result?.Quads.Select(quad => new[]
            {
                new Quad
                {
                    X = quad[0].Value,
                    Y = quad[1].Value,
                },
                new Quad
                {
                    X = quad[2].Value,
                    Y = quad[3].Value,
                },
                new Quad
                {
                    X = quad[4].Value,
                    Y = quad[5].Value,
                },
                new Quad
                {
                    X = quad[6].Value,
                    Y = quad[7].Value,
                },
            }).ToArray();
        }

        public async Task<LayoutMetric> GetLayoutViewportAsync()
        {
            var layoutMetrics = await Client.SendAsync(new PageGetLayoutMetricsRequest()).ConfigureAwait(false);

            return new LayoutMetric
            {
                Width = layoutMetrics.LayoutViewport.ClientWidth.Value,
                Height = layoutMetrics.LayoutViewport.ClientHeight.Value,
            };
        }

        public bool CanScreenshotOutsideViewport() => false;

        public Task ResetViewportAsync(Viewport viewport)
            => Client.SendAsync(new EmulationSetDeviceMetricsOverrideRequest
            {
                Mobile = false,
                Width = 0,
                Height = 0,
                DeviceScaleFactor = 0,
            });

        public Task SetBackgroundColorAsync(Color? color = null)
            => Client.SendAsync(new EmulationSetDefaultBackgroundColorOverrideRequest { Color = color });

        public async Task<byte[]> TakeScreenshotAsync(ScreenshotFormat format, ScreenshotOptions options, Viewport viewport)
        {
            await Client.SendAsync(new PageBringToFrontRequest()).ConfigureAwait(false);
            var clip = options.Clip?.ToViewportProtocol();

            var result = await Client.SendAsync(new PageCaptureScreenshotRequest
            {
                Format = format.ToStringFormat(),
                Quality = options.Quality,
                Clip = clip,
            }).ConfigureAwait(false);
            return result.Data;
        }

        public async Task<Rect> GetBoundingBoxForScreenshotAsync(ElementHandle handle)
        {
            var rect = await handle.GetBoundingBoxAsync().ConfigureAwait(false);
            if (rect == null)
            {
                return rect;
            }

            var layout = await Client.SendAsync(new PageGetLayoutMetricsRequest()).ConfigureAwait(false);

            rect.X += layout.LayoutViewport.PageX.Value;
            rect.Y += layout.LayoutViewport.PageY.Value;

            return rect;
        }

        public async Task ExposeBindingAsync(string name, string functionString)
        {
            await Client.SendAsync(new RuntimeAddBindingRequest { Name = name }).ConfigureAwait(false);
            await Client.SendAsync(new PageAddScriptToEvaluateOnNewDocumentRequest { Source = functionString }).ConfigureAwait(false);

            try
            {
                await Task.WhenAll(Page.Frames.Select(frame => frame.EvaluateAsync(functionString))).ConfigureAwait(false);
            }
            catch (Exception ex)
            {
                System.Diagnostics.Debug.WriteLine(ex);
            }
        }

        public Task EvaluateOnNewDocumentAsync(string source)
            => Client.SendAsync(new PageAddScriptToEvaluateOnNewDocumentRequest { Source = source });

        public async Task<string> GetOwnerFrameAsync(ElementHandle handle)
        {
            // document.documentElement has frameId of the owner frame.
            var documentElement = await handle.EvaluateHandleAsync(@"node => {
                const doc = node;
                if (doc.documentElement && doc.documentElement.ownerDocument === doc)
                    return doc.documentElement;
                return node.ownerDocument ? node.ownerDocument.documentElement : null;
            }").ConfigureAwait(false) as ElementHandle;

            if (documentElement == null)
            {
                return null;
            }

            var remoteObject = documentElement.RemoteObject;
            if (string.IsNullOrEmpty(remoteObject.ObjectId))
            {
                return null;
            }

            var nodeInfo = await Client.SendAsync(new DOMDescribeNodeRequest
            {
                ObjectId = remoteObject.ObjectId,
            }).ConfigureAwait(false);

            string frameId = nodeInfo?.Node?.FrameId;
            await documentElement.DisposeAsync().ConfigureAwait(false);
            return frameId;
        }

        public async Task<IFrame> GetContentFrameAsync(ElementHandle handle)
        {
            var nodeInfo = await Client.SendAsync(new DOMDescribeNodeRequest
            {
                ObjectId = handle.RemoteObject.ObjectId,
            }).ConfigureAwait(false);

            if (nodeInfo == null || string.IsNullOrEmpty(nodeInfo.Node.FrameId))
            {
                return null;
            }

            return Page.FrameManager.Frames[nodeInfo.Node.FrameId];
        }

        public async Task<Rect> GetBoundingBoxAsync(ElementHandle handle)
        {
            DOMGetBoxModelResponse result = null;

            try
            {
                result = await Client.SendAsync(new DOMGetBoxModelRequest
                {
                    ObjectId = handle.RemoteObject.ObjectId,
                }).ConfigureAwait(false);
            }
            catch (Exception ex)
            {
                System.Diagnostics.Debug.WriteLine(ex);
            }

            if (result == null)
            {
                return null;
            }

            double?[] quad = result.Model.Border;
            double x = Math.Min(quad[0].Value, Math.Min(quad[2].Value, Math.Min(quad[4].Value, quad[6].Value)));
            double y = Math.Min(quad[1].Value, Math.Min(quad[3].Value, Math.Min(quad[5].Value, quad[7].Value)));
            double width = Math.Max(quad[0].Value, Math.Max(quad[2].Value, Math.Max(quad[4].Value, quad[6].Value))) - x;
            double height = Math.Max(quad[1].Value, Math.Max(quad[3].Value, Math.Max(quad[5].Value, quad[7].Value))) - y;

            return new Rect
            {
                X = x,
                Y = y,
                Width = width,
                Height = height,
            };
        }

        public Task SetExtraHttpHeadersAsync(IDictionary<string, string> headers)
            => Client.SendAsync(new NetworkSetExtraHTTPHeadersRequest
            {
                Headers = headers,
            });

        public Task ReloadAsync() => Client.SendAsync(new PageReloadRequest());

        public Task<bool> GoBackAsync() => GoAsync(-1);

        public Task<bool> GoForwardAsync() => GoAsync(1);

        public Task SetInputFilesAsync(ElementHandle handle, IEnumerable<FilePayload> files)
            => handle.EvaluateHandleAsync(Dom.SetFileInputFunction, files);

        public Task SetFileChooserInterceptedAsync(bool enabled)
            => Client.SendAsync(new PageSetInterceptFileChooserDialogRequest { Enabled = enabled });

        public Task SetCacheEnabledAsync(bool enabled) => _networkManager.SetCacheEnabledAsync(enabled);

        public Task SetRequestInterceptionAsync(bool enabled) => _networkManager.SetRequestInterceptionAsync(enabled);

        public Task AuthenticateAsync(Credentials credentials) => _networkManager.AuthenticateAsync(credentials);

        public Task SetOfflineModeAsync(bool enabled) => _networkManager.SetOfflineModeAsync(enabled);

        internal async Task InitializeAsync()
        {
            var getFrameTreeTask = Client.SendAsync(new PageGetFrameTreeRequest());

            await Task.WhenAll(
                Client.SendAsync(new PageEnableRequest()),
                getFrameTreeTask).ConfigureAwait(false);

            HandleFrameTree(getFrameTreeTask.Result.FrameTree);

            var tasks = new List<Task>
            {
               Client.SendAsync(new LogEnableRequest()),
               Client.SendAsync(new PageSetLifecycleEventsEnabledRequest { Enabled = true }),
               Client.SendAsync(new RuntimeEnableRequest()),
               _networkManager.InitializeAsync(),
            };

            await EnsureIsolatedWorldAsync(UtilityWorldName).ConfigureAwait(false);

            if (_browserContext.Options != null)
            {
                var options = _browserContext.Options;

                if (options.BypassCSP)
                {
                    tasks.Add(Client.SendAsync(new PageSetBypassCSPRequest { Enabled = true }));
                }

                if (options.IgnoreHTTPSErrors)
                {
                    tasks.Add(Client.SendAsync(new SecuritySetIgnoreCertificateErrorsRequest { Ignore = true }));
                }

                if (options.Viewport != null)
                {
                    tasks.Add(SetViewportAsync(options.Viewport));
                }

                if (!options.JavaScriptEnabled)
                {
                    tasks.Add(Client.SendAsync(new EmulationSetScriptExecutionDisabledRequest { Value = true }));
                }

                if (options.UserAgent != null)
                {
                    tasks.Add(_networkManager.SetUserAgentAsync(options.UserAgent));
                }

                if (options.TimezoneId != null)
                {
                    tasks.Add(EmulateTimezoneAsync(options.TimezoneId));
                }

                if (options.Geolocation != null)
                {
                    tasks.Add(Client.SendAsync(new EmulationSetGeolocationOverrideRequest
                    {
                        Accuracy = options.Geolocation.Accuracy,
                        Latitude = options.Geolocation.Latitude,
                        Longitude = options.Geolocation.Longitude,
                    }));
                }
            }

            await Task.WhenAll(tasks).ConfigureAwait(false);
        }

        internal void DidClose() => Page.DidClose();

        private async Task<bool> GoAsync(int delta)
        {
            var history = await Client.SendAsync(new PageGetNavigationHistoryRequest()).ConfigureAwait(false);
            var entry = history.Entries.ElementAtOrDefault((int)history.CurrentIndex + delta);
            if (entry == null)
            {
                return false;
            }

            await Client.SendAsync(new PageNavigateToHistoryEntryRequest { EntryId = entry.Id }).ConfigureAwait(false);
            return true;
        }

        private async Task<ElementHandle> AdoptBackendNodeIdAsync(int backendNodeId, FrameExecutionContext to)
        {
            DOMResolveNodeResponse result = null;

            try
            {
                result = await Client.SendAsync(new DOMResolveNodeRequest
                {
                    BackendNodeId = backendNodeId,
                    ExecutionContextId = ((ChromiumExecutionContext)to.Delegate).ContextId,
                }).ConfigureAwait(false);
            }
            catch (Exception ex)
            {
                System.Diagnostics.Debug.WriteLine(ex);
            }

            if (result == null || result.Object.Subtype == "null")
            {
                throw new PlaywrightSharpException("Unable to adopt element handle from a different document");
            }

            return to.CreateHandle(result.Object) as ElementHandle;
        }

        private async void Client_MessageReceived(object sender, IChromiumEvent e)
        {
            try
            {
                switch (e)
                {
                    case PageFrameAttachedChromiumEvent pageFrameAttached:
                        OnFrameAttached(pageFrameAttached);
                        break;
                    case PageFrameDetachedChromiumEvent pageFrameDetached:
                        OnFrameDetached(pageFrameDetached);
                        break;
                    case PageFrameStoppedLoadingChromiumEvent pageFrameStoppedLoading:
                        OnFrameStoppedLoading(pageFrameStoppedLoading);
                        break;
                    case PageFrameNavigatedChromiumEvent pageFrameNavigated:
                        OnFrameNavigated(pageFrameNavigated.Frame, false);
                        break;
                    case PageNavigatedWithinDocumentChromiumEvent pageNavigatedWithinDocument:
                        OnFrameNavigatedWithinDocument(pageNavigatedWithinDocument.FrameId, pageNavigatedWithinDocument.Url);
                        break;
                    case PageLifecycleEventChromiumEvent pageLifecycleEvent:
                        OnLifecycleEvent(pageLifecycleEvent);
                        break;
                    case RuntimeExecutionContextCreatedChromiumEvent runtimeExecutionContextCreated:
                        OnExecutionContextCreated(runtimeExecutionContextCreated.Context);
                        break;
                    case RuntimeExecutionContextDestroyedChromiumEvent runtimeExecutionContextDestroyed:
                        OnExecutionContextDestroyed(runtimeExecutionContextDestroyed.ExecutionContextId.Value);
                        break;
                    case RuntimeExecutionContextsClearedChromiumEvent runtimeExecutionContextsCleared:
                        OnExecutionContextsCleared();
                        break;
                    case TargetAttachedToTargetChromiumEvent targetAttachedToTarget:
                        await OnAttachedToTargetAsync(targetAttachedToTarget).ConfigureAwait(false);
                        break;
                    case RuntimeConsoleAPICalledChromiumEvent runtimeConsoleAPICalled:
                        OnConsoleAPI(runtimeConsoleAPICalled);
                        break;
                    case RuntimeBindingCalledChromiumEvent runtimeBindingCalled:
                        await OnBindingCalledAsync(runtimeBindingCalled).ConfigureAwait(false);
                        break;
                    case PageFileChooserOpenedChromiumEvent pageFileChooserOpened:
                        await OnFileChooserOpenedAsync(pageFileChooserOpened).ConfigureAwait(false);
                        break;
                    case PageJavascriptDialogOpeningChromiumEvent pageJavascriptDialogOpening:
                        OnDialog(pageJavascriptDialogOpening);
                        break;
                }
            }
            catch (Exception ex)
            {
                // TODO Add Logger
                /*
                var message = $"Page failed to process {e.MessageID}. {ex.Message}. {ex.StackTrace}";
                _logger.LogError(ex, message);
                */
                System.Diagnostics.Debug.WriteLine(ex);
                Client.OnClosed(ex.ToString());
            }
        }

        private void OnDialog(PageJavascriptDialogOpeningChromiumEvent e)
            => Page?.OnDialog(new Dialog(
                e.Type.ToDialogType(),
                e.Message,
                (accept, promptText) => Client.SendAsync(new PageHandleJavaScriptDialogRequest
                {
                    Accept = accept,
                    PromptText = promptText,
                }),
                e.DefaultPrompt));

        private void OnFrameStoppedLoading(PageFrameStoppedLoadingChromiumEvent e)
            => Page.FrameManager.FrameStoppedLoading(e.FrameId);

        private async Task OnFileChooserOpenedAsync(PageFileChooserOpenedChromiumEvent e)
        {
            if (!Page.FrameManager.Frames.TryGetValue(e.FrameId, out var frame))
            {
                return;
            }

            var utilityContext = await frame.GetUtilityContextAsync().ConfigureAwait(false);
            var handle = await AdoptBackendNodeIdAsync(e.BackendNodeId.Value, utilityContext).ConfigureAwait(false);
            await Page.OnFileChooserOpenedAsync(handle).ConfigureAwait(false);
        }

        private void OnFrameNavigatedWithinDocument(string frameId, string url)
            => Page.FrameManager.FrameCommittedSameDocumentNavigation(frameId, url);

        private void OnFrameDetached(string frameId) => Page.FrameManager.FrameDetached(frameId);

        private Task OnBindingCalledAsync(RuntimeBindingCalledChromiumEvent e)
        {
            var context = ContextIdToContext[e.ExecutionContextId.Value];
            return Page.OnBindingCalledAsync(e.Payload, context);
        }

        private void OnConsoleAPI(RuntimeConsoleAPICalledChromiumEvent e)
        {
            if (!e.ExecutionContextId.HasValue || e.ExecutionContextId == 0)
            {
                // DevTools protocol stores the last 1000 console messages. These
                // messages are always reported even for removed execution contexts. In
                // this case, they are marked with executionContextId = 0 and are
                // reported upon enabling Runtime agent.
                //
                // Ignore these messages since:
                // - there's no execution context we can use to operate with message
                //   arguments
                // - these messages are reported before Playwright clients can subscribe
                //   to the 'console'
                //   page event.
                //
                // @see https://github.com/GoogleChrome/puppeteer/issues/3865
                return;
            }

            var context = ContextIdToContext[e.ExecutionContextId.Value];
            var values = e.Args.Select(arg => context.CreateHandle(arg));
            Page.AddConsoleMessage(e.Type.ToEnum<ConsoleType>(), values.ToArray(), ToConsoleMessageLocation(e.StackTrace));
        }

        private async Task OnAttachedToTargetAsync(TargetAttachedToTargetChromiumEvent e)
        {
            if (e.TargetInfo.Type != "worker")
            {
                return;
            }

            string url = e.TargetInfo.Url;
            var session = ChromiumConnection.FromSession(Client).GetSession(e.SessionId);
            var worker = new Worker(url);
            Page.AddWorker(e.SessionId, worker);

            void HandleRuntimeExecutionContextCreated(object sender, IChromiumEvent e)
            {
                switch (e)
                {
                    case RuntimeExecutionContextCreatedChromiumEvent runtimeExecutionContextCreated:

                        worker.CreateExecutionContext(new ChromiumExecutionContext(session, runtimeExecutionContextCreated.Context));
                        session.MessageReceived -= HandleRuntimeExecutionContextCreated;
                        break;

                    case RuntimeConsoleAPICalledChromiumEvent runtimeConsoleAPICalled:
                        var args = runtimeConsoleAPICalled.Args.Select(o =>
                            worker.ExistingExecutionContext.CreateHandle(o));
                        Page.AddConsoleMessage(
                            runtimeConsoleAPICalled.Type.ToEnum<ConsoleType>(),
                            args.ToArray(),
                            ToConsoleMessageLocation(runtimeConsoleAPICalled.StackTrace));
                        break;

                    case RuntimeExceptionThrownChromiumEvent runtimeExceptionThrown:
                        Page.OnPageError(ExceptionToError(runtimeExceptionThrown.ExceptionDetails));
                        break;
                }
            }

            session.MessageReceived += HandleRuntimeExecutionContextCreated;

            try
            {
                await Task.WhenAll(
                    session.SendAsync(new RuntimeEnableRequest()),
                    session.SendAsync(new NetworkEnableRequest())).ConfigureAwait(false);
            }
            catch (Exception ex)
            {
                System.Diagnostics.Debug.WriteLine(ex);
            }
        }

        private ConsoleMessageLocation ToConsoleMessageLocation(StackTrace stackTrace)
            => stackTrace != null && stackTrace.CallFrames.Length > 0
                ? new ConsoleMessageLocation
                {
                    URL = stackTrace.CallFrames[0].Url,
                    LineNumber = stackTrace.CallFrames[0].LineNumber,
                    ColumnNumber = stackTrace.CallFrames[0].ColumnNumber,
                }
                : new ConsoleMessageLocation();

        private void OnExecutionContextsCleared()
        {
            foreach (int contextId in ContextIdToContext.Keys)
            {
                OnExecutionContextDestroyed(contextId);
            }
        }

        private void OnExecutionContextDestroyed(int executionContextId)
        {
            if (!ContextIdToContext.TryGetValue(executionContextId, out var context))
            {
                return;
            }

            ContextIdToContext.TryRemove(executionContextId, out _);
            context.Frame.ContextDestroyed(context);
        }

        private void OnExecutionContextCreated(ExecutionContextDescription contextPayload)
        {
            var auxData = contextPayload.AuxData != null
                ? ((JsonElement)contextPayload.AuxData).ToObject<ExecutionContextDescriptionAuxData>()
                : null;

            Frame frame = null;

            if (contextPayload.AuxData != null && !Page.FrameManager.Frames.TryGetValue(auxData.FrameId, out frame))
            {
                return;
            }

            if (auxData?.Type == "isolated")
            {
                _isolatedWorlds.Add(contextPayload.Name);
            }

            var executionContextDelegate = new ChromiumExecutionContext(Client, contextPayload);
            var context = new FrameExecutionContext(executionContextDelegate, frame);

            if (auxData?.IsDefault == true)
            {
                frame.ContextCreated(ContextType.Main, context);
            }
            else if (contextPayload.Name == UtilityWorldName)
            {
                frame.ContextCreated(ContextType.Utility, context);
            }

            ContextIdToContext[contextPayload.Id.Value] = context;
        }

        private void OnLifecycleEvent(PageLifecycleEventChromiumEvent e)
        {
            if (e.Name == "load")
            {
                Page.FrameManager.FrameLifecycleEvent(e.FrameId, WaitUntilNavigation.Load);
            }
            else if (e.Name == "DOMContentLoaded")
            {
                Page.FrameManager.FrameLifecycleEvent(e.FrameId, WaitUntilNavigation.DOMContentLoaded);
            }
        }

        private void OnNavigatedWithinDocument(PageNavigatedWithinDocumentChromiumEvent e)
            => Page.FrameManager.FrameCommittedSameDocumentNavigation(e.FrameId, e.Url);

        private void OnFrameNavigated(Protocol.Page.Frame frame, bool initial)
            => Page.FrameManager.FrameCommittedNewDocumentNavigation(frame.Id, frame.Url, frame.Name ?? string.Empty, frame.LoaderId, initial);

        private async Task EnsureIsolatedWorldAsync(string name)
        {
            if (!_isolatedWorlds.Add(name))
            {
                return;
            }

            await Client.SendAsync(new PageAddScriptToEvaluateOnNewDocumentRequest
            {
                Source = $"//# sourceURL={EvaluationScriptUrl}",
                WorldName = name,
            }).ConfigureAwait(false);

            await Task.WhenAll(Page.Frames.Select(frame => Client.SendAsync(new PageCreateIsolatedWorldRequest
            {
                FrameId = frame.Id,
                GrantUniveralAccess = true,
                WorldName = name,
            })).ToArray()).ConfigureAwait(false);
        }

        private Task EmulateTimezoneAsync(string timezoneId)
        {
            throw new NotImplementedException();
        }

        private void HandleFrameTree(FrameTree frameTree)
        {
            OnFrameAttached(frameTree.Frame.Id, frameTree.Frame.ParentId ?? string.Empty);
            OnFrameNavigated(frameTree.Frame, true);

            if (frameTree.ChildFrames != null)
            {
                foreach (var child in frameTree.ChildFrames)
                {
                    HandleFrameTree(child);
                }
            }
        }

        private void OnFrameAttached(PageFrameAttachedChromiumEvent e) => OnFrameAttached(e.FrameId, e.ParentFrameId);

        private void OnFrameDetached(PageFrameDetachedChromiumEvent e)
            => Page.FrameManager.FrameDetached(e.FrameId);

        private void OnFrameAttached(string frameId, string parentFrameId) => Page.FrameManager.FrameAttached(frameId, parentFrameId);

        private PageErrorEventArgs ExceptionToError(ExceptionDetails exceptionDetails)
            => new PageErrorEventArgs(exceptionDetails.ToExceptionMessage());

        private async Task<AccessibilityTree> GetAccessibilityTreeAsync(ChromiumSession client, IElementHandle needle)
        {
            var result = await client.SendAsync(new AccessibilityGetFullAXTreeRequest()).ConfigureAwait(false);
            var tree = ChromiumAXNode.CreateTree(client, result.Nodes);
            return new AccessibilityTree
            {
                Tree = tree,
                Needle = needle != null ? await tree.FindElementAsync(needle as ElementHandle).ConfigureAwait(false) : null,
            };
        }
    }
}
<|MERGE_RESOLUTION|>--- conflicted
+++ resolved
@@ -7,11 +7,8 @@
 using System.Threading.Tasks;
 using PlaywrightSharp.Chromium.Input;
 using PlaywrightSharp.Chromium.Protocol;
-<<<<<<< HEAD
 using PlaywrightSharp.Chromium.Protocol.Accessibility;
-=======
 using PlaywrightSharp.Chromium.Protocol.Debugger;
->>>>>>> 72e88bab
 using PlaywrightSharp.Chromium.Protocol.DOM;
 using PlaywrightSharp.Chromium.Protocol.Emulation;
 using PlaywrightSharp.Chromium.Protocol.Log;
@@ -764,4 +761,4 @@
             };
         }
     }
-}
+}